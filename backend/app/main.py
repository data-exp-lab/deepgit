--- conflicted
+++ resolved
@@ -563,15 +563,9 @@
             "shared_organization_enabled": false,
             "common_stargazers_enabled": true,
             "stargazer_threshold": 5,
-<<<<<<< HEAD
             "use_and_logic": false
         },
         "filtered_node_ids": ["node1", "node2", ...] // Optional: only consider these nodes for edge creation
-=======
-            "use_and_logic": false,
-            "strict_and_logic": true
-        }
->>>>>>> f329d928
     }
     """
     try:
